--- conflicted
+++ resolved
@@ -1,15 +1,3 @@
-<<<<<<< HEAD
-import Immutable from 'seamless-immutable';
-
-export default function (state = Immutable({}), action) {
-    switch (action.type) {
-        case 'CARDS_UPDATED': {
-            return Immutable(action.cards);
-        }
-        default: {
-            return state;
-        }
-=======
 export default {
     TodoCardCreated(state, action) {
         return state.setIn(['cards', action.aggregateId], {
@@ -21,6 +9,5 @@
     },
     TodoCardRemoved(state, action) {
         return state.update('cards', cards => cards.without(action.aggregateId));
->>>>>>> 33b3b731
     }
 };