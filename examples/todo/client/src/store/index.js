--- conflicted
+++ resolved
@@ -1,11 +1,7 @@
 import { createStore, applyMiddleware, combineReducers } from 'redux';
 import createSagaMiddleware from 'redux-saga';
-<<<<<<< HEAD
+import { reducer as burgerMenu } from 'redux-burger-menu';
 import { cards as cardsProjection } from 'todo-common';
-=======
-import Immutable from 'seamless-immutable';
-import { reducer as burgerMenu } from 'redux-burger-menu';
->>>>>>> 649ba4aa
 
 import cardsReducer from '../reducers';
 import saga from '../sagas';
@@ -13,13 +9,8 @@
 const sagaMiddleware = createSagaMiddleware();
 
 const store = createStore(
-<<<<<<< HEAD
-    reducers,
-    cardsProjection.initialState(),
-=======
     combineReducers({ cards: cardsReducer, burgerMenu }),
-    { cards: Immutable({ cards: {} }), burgerMenu: { isOpen: false } },
->>>>>>> 649ba4aa
+    { cards: cardsProjection.initialState(), burgerMenu: { isOpen: false } },
     applyMiddleware(sagaMiddleware)
 );
 
