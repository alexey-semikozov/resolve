{
  "name": "resolve",
  "version": "0.0.1",
  "devDependencies": {
    "babel-cli": "^6.24.1",
    "babel-eslint": "^7.2.3",
    "babel-preset-es2015": "^6.24.1",
    "babel-preset-stage-0": "^6.24.1",
    "babel-register": "^6.24.1",
    "eslint": "^3.19.0",
<<<<<<< HEAD
    "eslint-config-airbnb-base": "^11.1.3",
=======
>>>>>>> fab71440
    "eslint-config-react-app": "^0.6.2",
    "eslint-plugin-flowtype": "^2.33.0",
    "eslint-plugin-import": "^2.2.0",
    "eslint-plugin-jsx-a11y": "^4.0.0",
<<<<<<< HEAD
    "eslint-plugin-react": "^7.0.1",
=======
    "eslint-plugin-react": "^6.4.1",
>>>>>>> fab71440
    "lerna": "^2.0.0-rc.2",
    "lint-staged": "^3.4.0",
    "pre-commit": "^1.2.2",
    "prettier-eslint-cli": "^3.4.2"
  },
  "engines": {
    "node": "^6.0.0",
    "npm": "^3.0.0"
  },
  "license": "MIT",
  "private": true,
  "scripts": {
    "bootstrap": "lerna bootstrap",
    "lint": "eslint .",
    "lint-staged": "lint-staged",
    "prettier": "prettier-eslint --write \"./**/src/**/*.js\" \"./**/test/**/*.js\"",
    "test": "lerna run test"
  },
  "pre-commit": [
    "lint-staged",
    "lint"
  ]
}<|MERGE_RESOLUTION|>--- conflicted
+++ resolved
@@ -8,19 +8,11 @@
     "babel-preset-stage-0": "^6.24.1",
     "babel-register": "^6.24.1",
     "eslint": "^3.19.0",
-<<<<<<< HEAD
-    "eslint-config-airbnb-base": "^11.1.3",
-=======
->>>>>>> fab71440
     "eslint-config-react-app": "^0.6.2",
     "eslint-plugin-flowtype": "^2.33.0",
     "eslint-plugin-import": "^2.2.0",
     "eslint-plugin-jsx-a11y": "^4.0.0",
-<<<<<<< HEAD
-    "eslint-plugin-react": "^7.0.1",
-=======
     "eslint-plugin-react": "^6.4.1",
->>>>>>> fab71440
     "lerna": "^2.0.0-rc.2",
     "lint-staged": "^3.4.0",
     "pre-commit": "^1.2.2",
