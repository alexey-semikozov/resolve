--- conflicted
+++ resolved
@@ -47,15 +47,6 @@
     return event;
 }
 
-<<<<<<< HEAD
-export default function ({ store, bus, aggregate }) {
-    return rawCommand =>
-        verifyCommand(rawCommand)
-            .then(command => executeCommand(command, aggregate, store))
-            .then(event => saveEvent(event, store))
-            .then(event => publishEvent(event, bus));
-}
-=======
 const executor = ({ store, bus, aggregate }) => rawCommand =>
     verifyCommand(rawCommand)
         .then(command => executeCommand(command, aggregate, store))
@@ -70,5 +61,4 @@
     }, {});
 
     return command => executors[command.aggregate](command);
-};
->>>>>>> 3a14244b
+};