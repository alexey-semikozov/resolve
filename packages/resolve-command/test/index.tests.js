--- conflicted
+++ resolved
@@ -216,13 +216,8 @@
 
         const createHandlerSpy = sinon.spy(() => testEvent);
 
-<<<<<<< HEAD
-        aggregate = {
-            handlers: {
-=======
         aggregates[AGGREGATE_NAME] = {
             eventHandlers: {
->>>>>>> 3a14244b
                 USER_CREATED: (_, event) => ({ name: event.payload.name })
             },
             commands: {
