import { expect } from 'chai';
import sinon from 'sinon';
import createExecutor from '../src';

const events = [
    { type: 'SUM', payload: { value: 1 } },
    { type: 'SUM', payload: { value: 2 } },
    { type: 'SUB', payload: { value: 1 } },
    { type: 'SUB', payload: { value: 1 } },
    { type: 'SUM', payload: { value: 2 } }
];

const initialState = () => ({ count: 0 });

<<<<<<< HEAD
const handlers = {
=======
const eventHandlers = {
>>>>>>> 3a14244b
    SUM: (state, event) => ({ count: state.count + event.payload.value }),
    SUB: (state, event) => ({ count: state.count - event.payload.value })
};

const PROJECTION_NAME = 'prj1';

let onEventCallback = null;

const options = {
    store: {
        loadEventsByTypes: sinon.spy((types, cb) => Promise.resolve(events.forEach(cb)))
    },
    projections: {
        [PROJECTION_NAME]: {
            initialState,
            eventHandlers
        }
    },
    bus: {
        emitEvent: (event) => {
            onEventCallback(event);
        },
        onEvent: (eventTypes, callback) => (onEventCallback = callback)
    }
};

describe('resolve-query', () => {
    afterEach(() => {
        options.store.loadEventsByTypes.reset();
    });

    it('execute', () => {
        const execute = createExecutor(options);
        return execute(PROJECTION_NAME).then((result) => {
            expect(result).to.be.deep.equal({ count: 3 });
        });
    });

    it('initial call once', () => {
        const execute = createExecutor(options);
        return Promise.all([execute(PROJECTION_NAME), execute(PROJECTION_NAME)]).then(() => {
            expect(options.store.loadEventsByTypes.callCount).to.be.equal(1);
        });
    });

    it('eventbus onEvent', () => {
        const execute = createExecutor(options);
        return execute(PROJECTION_NAME).then(() => {
            options.bus.emitEvent({
                type: 'SUM',
                payload: { value: 1 }
            });
            return execute(PROJECTION_NAME).then((result) => {
                expect(result).to.be.deep.equal({ count: 4 });
            });
        });
    });
});<|MERGE_RESOLUTION|>--- conflicted
+++ resolved
@@ -12,11 +12,7 @@
 
 const initialState = () => ({ count: 0 });
 
-<<<<<<< HEAD
-const handlers = {
-=======
 const eventHandlers = {
->>>>>>> 3a14244b
     SUM: (state, event) => ({ count: state.count + event.payload.value }),
     SUB: (state, event) => ({ count: state.count - event.payload.value })
 };
